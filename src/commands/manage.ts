--- conflicted
+++ resolved
@@ -138,13 +138,9 @@
   // Documentation compliance
   'doc-compliance': {
     event: 'Stop',
-<<<<<<< HEAD
-    description: 'Check documentation standards for all markdown files at session end'
-=======
     description: 'AI-powered code compliance checking with Gemini Flash (~5s analysis)',
     requiresApiKey: true,
     apiKeyType: 'gemini'
->>>>>>> e83b83c4
   }
 };
 
