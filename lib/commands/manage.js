import { readFileSync, writeFileSync, existsSync, mkdirSync } from 'fs';
import { join } from 'path';
import chalk from 'chalk';
import inquirer from 'inquirer';
import { execSync } from 'child_process';
import { SETTINGS_LOCATIONS } from '../settings-locations.js';
import { HookValidator } from '../validation/index.js';
import { HookSelector } from './hook-selector.js';
import { LocationSelector } from './location-selector.js';
import { discoverHookTemplates, mergeHooksWithDiscovered } from '../discovery/hook-discovery.js';
import { homedir } from 'os';
import { setupDocCompliance } from './doc-compliance-setup.js';
// Helper function to check if API key exists
function hasApiKey(apiKeyType) {
    const keyName = apiKeyType === 'gemini' ? 'GEMINI_API_KEY' : 'ANTHROPIC_API_KEY';
    // Check environment variable
    if (process.env[keyName])
        return true;
    // Check ~/.gemini/.env for Gemini or ~/.claude/.env for Claude
    const envDir = apiKeyType === 'gemini' ? '.gemini' : '.claude';
    const envPath = join(homedir(), envDir, '.env');
    if (existsSync(envPath)) {
        try {
            const content = readFileSync(envPath, 'utf-8');
            if (content.includes(`${keyName}=`) && !content.includes(`${keyName}=\n`)) {
                return true;
            }
        }
        catch (e) {
            // Ignore errors
        }
    }
    // Check project .env
    const projectEnvPath = join(process.cwd(), '.env');
    if (existsSync(projectEnvPath)) {
        try {
            const content = readFileSync(projectEnvPath, 'utf-8');
            if (content.includes(`${keyName}=`) && !content.includes(`${keyName}=\n`)) {
                return true;
            }
        }
        catch (e) {
            // Ignore errors
        }
    }
    return false;
}
// Helper function to save API key
async function saveApiKey(apiKey, location) {
    const envPath = location === 'global'
        ? join(homedir(), '.claude', '.env')
        : join(process.cwd(), '.env');
    const envDir = location === 'global'
        ? join(homedir(), '.claude')
        : process.cwd();
    // Create directory if needed
    if (!existsSync(envDir)) {
        mkdirSync(envDir, { recursive: true });
    }
    // Check if .env file exists and has content
    let envContent = '';
    if (existsSync(envPath)) {
        envContent = readFileSync(envPath, 'utf-8');
        // Remove existing ANTHROPIC_API_KEY if present
        envContent = envContent.split('\n')
            .filter(line => !line.startsWith('ANTHROPIC_API_KEY='))
            .join('\n');
        if (envContent && !envContent.endsWith('\n')) {
            envContent += '\n';
        }
    }
    // Add the new API key
    envContent += `ANTHROPIC_API_KEY=${apiKey}\n`;
    // Write the file
    writeFileSync(envPath, envContent, { mode: 0o600 }); // Secure permissions
}
// Available hooks from the npm package
const AVAILABLE_HOOKS = {
    // Single-purpose validation hooks
    'typescript-check': {
        event: 'PreToolUse',
        matcher: 'Bash',
        pattern: '^git\\s+commit',
        description: 'TypeScript type checking'
    },
    'lint-check': {
        event: 'PreToolUse',
        matcher: 'Bash',
        pattern: '^git\\s+commit',
        description: 'Code linting (ESLint, etc.)'
    },
    'test-check': {
        event: 'PreToolUse',
        matcher: 'Bash',
        description: 'Run test suite'
    },
    // Package management
    'check-package-age': {
        event: 'PreToolUse',
        matcher: 'Bash',
        pattern: '^(npm\\s+(install|i|add)|yarn\\s+(add|install))\\s+',
        description: 'Prevents installation of outdated npm/yarn packages'
    },
    // Code quality
    'code-quality-validator': {
        event: 'PostToolUse',
        matcher: 'Write|Edit|MultiEdit',
        description: 'Enforces clean code standards (function length, nesting, etc.)'
    },
    // Notifications
    'task-completion-notify': {
        event: 'Stop',
        description: 'System notifications when Claude finishes'
    },
    // Documentation compliance
    'doc-compliance': {
        event: 'Stop',
<<<<<<< HEAD
        description: 'Check documentation standards for all markdown files at session end'
=======
        description: 'AI-powered code compliance checking with Gemini Flash (~5s analysis)',
        requiresApiKey: true,
        apiKeyType: 'gemini'
>>>>>>> e83b83c4
    }
};
// Helper function to extract hook name from command
function extractHookName(command) {
    // Try to extract from npx claude-code-hooks-cli exec pattern
    const match = command.match(/exec\s+([a-z-]+)/);
    if (match)
        return match[1];
    // For custom hooks, use a sanitized version of the command as the name
    // Remove common prefixes and extract meaningful part
    const customName = command
        .replace(/^(npx|node|bash|sh|\.\/)/g, '')
        .replace(/\.(sh|js|py|rb)$/g, '')
        .replace(/[^a-zA-Z0-9-]/g, '-')
        .replace(/-+/g, '-')
        .replace(/^-|-$/g, '')
        .slice(0, 50); // Limit length
    return customName || 'custom-hook';
}
// Helper function to count hooks in a settings file
function countHooks(settingsPath) {
    // Convert relative paths to absolute
    const absolutePath = settingsPath.startsWith('/') || settingsPath.startsWith(process.env.HOME || '')
        ? settingsPath
        : join(process.cwd(), settingsPath);
    if (!existsSync(absolutePath))
        return 0;
    try {
        const settings = JSON.parse(readFileSync(absolutePath, 'utf-8'));
        let count = 0;
        if (settings.hooks) {
            Object.values(settings.hooks).forEach(eventHooks => {
                if (Array.isArray(eventHooks)) {
                    eventHooks.forEach(hookGroup => {
                        if (hookGroup.hooks && Array.isArray(hookGroup.hooks)) {
                            count += hookGroup.hooks.length;
                        }
                    });
                }
            });
        }
        return count;
    }
    catch (err) {
        return 0;
    }
}
// Helper function to format relative time
function formatRelativeTime(dateStr) {
    if (!dateStr)
        return 'Never';
    const date = new Date(dateStr);
    const now = new Date();
    const diffMs = now.getTime() - date.getTime();
    const diffSecs = Math.floor(diffMs / 1000);
    const diffMins = Math.floor(diffSecs / 60);
    const diffHours = Math.floor(diffMins / 60);
    const diffDays = Math.floor(diffHours / 24);
    if (diffDays > 0)
        return `${diffDays}d ago`;
    if (diffHours > 0)
        return `${diffHours}h ago`;
    if (diffMins > 0)
        return `${diffMins}m ago`;
    return 'Just now';
}
// Helper function to get hook stats from logs
function getHookStats(hookName) {
    try {
        const logFile = `${process.env.HOME}/.local/share/claude-hooks/logs/hooks.log`;
        if (!existsSync(logFile)) {
            return { count: 0, lastCall: null };
        }
        // Get execution count
        const count = parseInt(execSync(`grep -c "\\[${hookName}\\] Hook started" "${logFile}" 2>/dev/null || echo 0`, { encoding: 'utf-8' }).trim()) || 0;
        if (count === 0) {
            return { count: 0, lastCall: null };
        }
        // Get last execution time
        const lastLine = execSync(`grep "\\[${hookName}\\] Hook" "${logFile}" 2>/dev/null | tail -1 || echo ""`, { encoding: 'utf-8' }).trim();
        let lastCall = null;
        if (lastLine) {
            const match = lastLine.match(/\[(\d{4}-\d{2}-\d{2} \d{2}:\d{2}:\d{2})\]/);
            if (match) {
                lastCall = match[1];
            }
        }
        return { count, lastCall };
    }
    catch (error) {
        // If anything fails, return zeros
        return { count: 0, lastCall: null };
    }
}
// Helper function to get all hook statistics
function getAllHookStats() {
    const hookStats = [];
    // Get all available hooks
    Object.entries(AVAILABLE_HOOKS).forEach(([hookName, config]) => {
        const stats = getHookStats(hookName);
        if (stats.count > 0) {
            hookStats.push({
                name: hookName,
                count: stats.count,
                lastCall: stats.lastCall,
                relativeTime: formatRelativeTime(stats.lastCall)
            });
        }
    });
    // Sort by count (descending)
    return hookStats.sort((a, b) => b.count - a.count);
}
// Helper function to get all hooks from a settings file
function getHooksFromSettings(settings) {
    const hooks = [];
    if (!settings.hooks)
        return hooks;
    Object.entries(settings.hooks).forEach(([event, eventHooks]) => {
        if (Array.isArray(eventHooks)) {
            eventHooks.forEach((hookGroup, groupIndex) => {
                if (hookGroup.hooks && Array.isArray(hookGroup.hooks)) {
                    hookGroup.hooks.forEach((hook, hookIndex) => {
                        const hookName = extractHookName(hook.command);
                        if (hookName) {
                            const isKnownHook = hookName in AVAILABLE_HOOKS;
                            hooks.push({
                                event,
                                groupIndex,
                                hookIndex,
                                name: hookName,
                                matcher: hookGroup.matcher,
                                pattern: hookGroup.pattern,
                                command: hook.command,
                                description: isKnownHook
                                    ? AVAILABLE_HOOKS[hookName].description
                                    : `Custom hook: ${hook.command.slice(0, 60)}${hook.command.length > 60 ? '...' : ''}`,
                                stats: getHookStats(hookName)
                            });
                        }
                    });
                }
            });
        }
    });
    return hooks;
}
// Helper function to get all unique hooks from settings (including custom ones)
function getAllUniqueHooks(settings) {
    const uniqueHooks = new Set();
    if (!settings.hooks)
        return uniqueHooks;
    Object.values(settings.hooks).forEach(eventHooks => {
        if (Array.isArray(eventHooks)) {
            eventHooks.forEach(hookGroup => {
                if (hookGroup.hooks && Array.isArray(hookGroup.hooks)) {
                    hookGroup.hooks.forEach(hook => {
                        const hookName = extractHookName(hook.command);
                        if (hookName) {
                            uniqueHooks.add(hookName);
                        }
                    });
                }
            });
        }
    });
    return uniqueHooks;
}
// Helper function to remove a hook from settings
function removeHook(settings, hookToRemove) {
    const eventHooks = settings.hooks[hookToRemove.event];
    if (!eventHooks || !Array.isArray(eventHooks))
        return;
    const hookGroup = eventHooks[hookToRemove.groupIndex];
    if (!hookGroup || !hookGroup.hooks)
        return;
    // Remove the hook
    hookGroup.hooks.splice(hookToRemove.hookIndex, 1);
    // If this was the last hook in the group, remove the group
    if (hookGroup.hooks.length === 0) {
        eventHooks.splice(hookToRemove.groupIndex, 1);
    }
}
// Helper function to add a hook to settings
function addHook(settings, hookName, customHookInfo, discoveredHook) {
    const hookConfig = AVAILABLE_HOOKS[hookName];
    // If it's not a known hook and no custom/discovered info provided, skip
    if (!hookConfig && !customHookInfo && !discoveredHook)
        return;
    // Determine event, matcher, pattern, and command
    const event = hookConfig?.event || discoveredHook?.event || customHookInfo?.event || 'PreToolUse';
    const matcher = hookConfig?.matcher || discoveredHook?.matcher || customHookInfo?.matcher;
    const pattern = hookConfig?.pattern || discoveredHook?.pattern || customHookInfo?.pattern;
    let command;
    if (hookConfig) {
        // Built-in hook
        command = `npx claude-code-hooks-cli exec ${hookName}`;
    }
    else if (discoveredHook?.command) {
        // Project hook with custom command
        command = discoveredHook.command;
    }
    else if (customHookInfo?.command) {
        // Custom hook
        command = customHookInfo.command;
    }
    else {
        // Default to exec pattern
        command = `npx claude-code-hooks-cli exec ${hookName}`;
    }
    // Ensure hooks structure exists
    if (!settings.hooks)
        settings.hooks = {};
    if (!settings.hooks[event])
        settings.hooks[event] = [];
    const eventHooks = settings.hooks[event];
    // Find existing group with same matcher and pattern, or create new one
    let targetGroup = eventHooks.find(group => group.matcher === matcher &&
        group.pattern === pattern);
    if (!targetGroup) {
        targetGroup = {
            hooks: []
        };
        if (matcher)
            targetGroup.matcher = matcher;
        if (pattern)
            targetGroup.pattern = pattern;
        eventHooks.push(targetGroup);
    }
    // Add the hook
    targetGroup.hooks.push({
        type: 'command',
        command
    });
}
// Helper function to save settings
function saveSettings(path, settings, silent = false) {
    // Validate settings before saving
    const validator = new HookValidator();
    const result = validator.validateSettings(settings);
    if (!result.valid) {
        if (!silent) {
            console.error(chalk.red('\n❌ Invalid settings configuration:'));
            console.error(validator.formatResults(result, true));
            console.error(chalk.yellow('\nSettings were not saved due to validation errors.'));
        }
        throw new Error('Invalid settings configuration');
    }
    // Show warnings if any
    if (!silent && result.warnings.length > 0) {
        console.warn(chalk.yellow('\n⚠️  Validation warnings:'));
        result.warnings.forEach(warning => {
            console.warn(chalk.yellow(`  - ${warning.message}`));
        });
    }
    // Create directory if needed
    const dir = join(path, '..');
    if (!existsSync(dir)) {
        mkdirSync(dir, { recursive: true });
    }
    // Save settings
    writeFileSync(path, JSON.stringify(settings, null, 2));
}
export async function manage() {
    // Ensure Ctrl+C always works
    process.on('SIGINT', () => {
        console.log(chalk.yellow('\n\nExiting...'));
        process.exit(0);
    });
    let selectedPath = null;
    while (true) {
        console.clear();
        console.log(chalk.cyan('Claude Hooks Manager\n'));
        if (!selectedPath) {
            // Get hook statistics
            const allStats = getAllHookStats();
            // Build location choices
            const locationChoices = SETTINGS_LOCATIONS.map(loc => ({
                path: loc.path,
                display: loc.display,
                description: loc.description,
                hookCount: countHooks(loc.path),
                value: loc.path
            }));
            // Add separator
            locationChoices.push({
                path: '',
                display: '',
                description: '',
                hookCount: 0,
                value: 'separator'
            });
            // Add log viewing options
            locationChoices.push({
                path: '',
                display: chalk.gray('📋 View recent logs'),
                description: '',
                hookCount: 0,
                value: 'view-logs'
            });
            locationChoices.push({
                path: '',
                display: chalk.gray('📊 Tail logs (live)'),
                description: '',
                hookCount: 0,
                value: 'tail-logs'
            });
            // Add separator
            locationChoices.push({
                path: '',
                display: '',
                description: '',
                hookCount: 0,
                value: 'separator'
            });
            // Add exit option
            locationChoices.push({
                path: '',
                display: '✕ Exit',
                description: '',
                hookCount: 0,
                value: 'exit'
            });
            // Run the location selector
            const selector = new LocationSelector(locationChoices, allStats.length > 0, allStats);
            const path = await selector.run();
            if (path === 'exit') {
                console.log(chalk.yellow('Goodbye!'));
                process.exit(0);
            }
            if (path === 'view-logs') {
                console.clear();
                const logFile = `${process.env.HOME}/.local/share/claude-hooks/logs/hooks.log`;
                if (existsSync(logFile)) {
                    console.log(chalk.yellow('Recent hook logs (last 50 lines):\n'));
                    execSync(`tail -50 "${logFile}"`, { stdio: 'inherit' });
                }
                else {
                    console.log(chalk.gray('No log file found.'));
                }
                console.log(chalk.gray('\nPress Enter to continue...'));
                try {
                    await inquirer.prompt([{ type: 'input', name: 'continue', message: '' }]);
                }
                catch (err) {
                    // User pressed Ctrl+C
                    process.exit(0);
                }
                continue;
            }
            if (path === 'tail-logs') {
                console.clear();
                const logFile = `${process.env.HOME}/.local/share/claude-hooks/logs/hooks.log`;
                if (existsSync(logFile)) {
                    console.log(chalk.yellow('Tailing hook logs (Ctrl+C to stop):\n'));
                    try {
                        execSync(`tail -f "${logFile}"`, { stdio: 'inherit' });
                    }
                    catch (e) {
                        // User pressed Ctrl+C
                    }
                }
                else {
                    console.log(chalk.gray('No log file found.'));
                    console.log(chalk.gray('\nPress Enter to continue...'));
                    try {
                        await inquirer.prompt([{ type: 'input', name: 'continue', message: '' }]);
                    }
                    catch (err) {
                        // User pressed Ctrl+C
                        process.exit(0);
                    }
                }
                continue;
            }
            selectedPath = path;
        }
        // Load or create settings
        let settings = {
            "_comment": "Claude Code hooks configuration (using claude-code-hooks-cli)",
            "hooks": {}
        };
        // Convert relative paths to absolute
        const absoluteSelectedPath = selectedPath && (selectedPath.startsWith('/') || selectedPath.startsWith(process.env.HOME || '')
            ? selectedPath
            : join(process.cwd(), selectedPath));
        if (absoluteSelectedPath && existsSync(absoluteSelectedPath)) {
            try {
                settings = JSON.parse(readFileSync(absoluteSelectedPath, 'utf-8'));
                // Validate loaded settings
                const validator = new HookValidator();
                const result = validator.validateSettings(settings);
                if (!result.valid) {
                    console.error(chalk.red(`\n❌ Invalid settings in ${selectedPath}:`));
                    console.error(validator.formatResults(result, true));
                    console.error(chalk.yellow('\nPlease fix these issues before managing hooks.'));
                    console.error(chalk.gray('\nPress Enter to continue...'));
                    await inquirer.prompt([{ type: 'input', name: 'continue', message: '' }]);
                    selectedPath = null;
                    continue;
                }
                // Show warnings if any
                if (result.warnings.length > 0) {
                    console.warn(chalk.yellow('\n⚠️  Validation warnings:'));
                    result.warnings.forEach(warning => {
                        console.warn(chalk.yellow(`  - ${warning.message}`));
                    });
                    console.warn(chalk.gray('\nPress Enter to continue...'));
                    await inquirer.prompt([{ type: 'input', name: 'continue', message: '' }]);
                }
            }
            catch (err) {
                console.error(chalk.red(`Error reading ${selectedPath}: ${err.message}`));
                return;
            }
        }
        // Management loop for this file
        let managingFile = true;
        while (managingFile) {
            // Discover project hook templates
            const discoveredHooks = discoverHookTemplates();
            const allAvailableHooks = mergeHooksWithDiscovered(AVAILABLE_HOOKS, discoveredHooks);
            // Get current hooks
            const currentHooks = getHooksFromSettings(settings);
            const currentHookNames = new Set(currentHooks.map(h => h.name));
            // Build hook choices for the selector
            const hookChoices = [];
            // Add all available hooks (built-in and discovered)
            allAvailableHooks.forEach(hook => {
                hookChoices.push({
                    name: hook.name,
                    description: hook.description,
                    event: hook.event,
                    selected: currentHookNames.has(hook.name),
                    source: hook.source
                });
            });
            // Add custom hooks that are in settings but not in available hooks
            currentHooks.forEach(hook => {
                const existingHook = allAvailableHooks.find(h => h.name === hook.name);
                if (!existingHook) {
                    // Don't add duplicates
                    if (!hookChoices.find(choice => choice.name === hook.name)) {
                        hookChoices.push({
                            name: hook.name,
                            description: hook.description,
                            event: hook.event,
                            selected: true, // Custom hooks in settings are always selected
                            source: 'custom'
                        });
                    }
                }
            });
            // Sort hooks: selected first, then by source (built-in, project, custom), then by name
            hookChoices.sort((a, b) => {
                if (a.selected !== b.selected)
                    return b.selected ? 1 : -1;
                // Sort by source priority
                const sourceOrder = { 'built-in': 0, 'project': 1, 'custom': 2 };
                const aOrder = sourceOrder[a.source || 'custom'];
                const bOrder = sourceOrder[b.source || 'custom'];
                if (aOrder !== bOrder)
                    return aOrder - bOrder;
                return a.name.localeCompare(b.name);
            });
            // Create the save handler
            const saveHandler = async (selectedHookNames) => {
                // Check if any newly selected hooks require API key
                const newlySelectedHooks = selectedHookNames.filter(name => !currentHookNames.has(name));
                const hooksRequiringApiKey = newlySelectedHooks
                    .map(hookName => allAvailableHooks.find(h => h.name === hookName))
                    .filter(hook => hook?.requiresApiKey);
                // If any newly selected hooks require API key and we don't have one, show message
                const missingApiKeys = hooksRequiringApiKey.filter(hook => !hasApiKey(hook?.apiKeyType));
                if (missingApiKeys.length > 0) {
                    // Don't save these hooks
                    const missingHookNames = missingApiKeys.map(h => h.name);
                    selectedHookNames = selectedHookNames.filter(name => !missingHookNames.includes(name));
                }
                // Keep track of which custom hooks we need to preserve
                const customHooksToPreserve = currentHooks.filter(hook => {
                    const foundInAvailable = allAvailableHooks.find(h => h.name === hook.name);
                    return !foundInAvailable && selectedHookNames.includes(hook.name);
                });
                // Clear hooks and rebuild based on selection
                settings.hooks = {};
                selectedHookNames.forEach(hookName => {
                    // Check if it's a discovered hook
                    const discoveredHook = allAvailableHooks.find(h => h.name === hookName && h.source !== 'built-in');
                    // Check if it's a custom hook we need to preserve
                    const customHook = customHooksToPreserve.find(h => h.name === hookName);
                    if (customHook) {
                        addHook(settings, hookName, customHook);
                    }
                    else if (discoveredHook) {
                        addHook(settings, hookName, undefined, discoveredHook);
                    }
                    else {
                        addHook(settings, hookName);
                        // Special handling for doc-compliance hook
                        if (hookName === 'doc-compliance' && newlySelectedHooks.includes(hookName)) {
                            setupDocCompliance();
                        }
                    }
                });
                if (absoluteSelectedPath) {
                    try {
                        saveSettings(absoluteSelectedPath, settings, true); // silent mode for auto-save
                    }
                    catch (err) {
                        // Handle validation errors silently during auto-save
                    }
                }
                // AFTER saving, if we blocked any hooks, return a special flag
                if (missingApiKeys.length > 0) {
                    return { blockedHooks: missingApiKeys.map(h => h.name) };
                }
            };
            // Run the hook selector
            const selector = new HookSelector(hookChoices, saveHandler);
            const result = await selector.run();
            // If user cancelled (Ctrl+C, Q, or Esc), go back to location selection
            if (result === null) {
                managingFile = false;
                selectedPath = null;
            }
        }
    }
}
//# sourceMappingURL=manage.js.map<|MERGE_RESOLUTION|>--- conflicted
+++ resolved
@@ -115,13 +115,9 @@
     // Documentation compliance
     'doc-compliance': {
         event: 'Stop',
-<<<<<<< HEAD
-        description: 'Check documentation standards for all markdown files at session end'
-=======
         description: 'AI-powered code compliance checking with Gemini Flash (~5s analysis)',
         requiresApiKey: true,
         apiKeyType: 'gemini'
->>>>>>> e83b83c4
     }
 };
 // Helper function to extract hook name from command
